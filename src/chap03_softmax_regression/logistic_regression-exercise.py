#!/usr/bin/env python
# coding: utf-8
# # Logistic Regression Example
# ### 生成数据集，看明白即可无需填写代码
# #### '<font color="blue">+</font>' 从高斯分布采样 (X, Y) ~ N(3, 6, 1, 1, 0).<br>
# #### '<font color="green">o</font>' 从高斯分布采样 (X, Y) ~ N(6, 3, 1, 1, 0)<br>

# 导入 TensorFlow 深度学习框架
import tensorflow as tf
# 导入 matplotlib 的 pyplot 模块，用于数据可视化
import matplotlib.pyplot as plt

# 从 matplotlib 导入 animation 和 rc 模块
# animation：用于创建动态动画
# rc：运行时配置(runtime configuration)，用于设置图形默认参数
from matplotlib import animation, rc
# 导入 IPython 的 HTML 显示功能，用于在 Notebook 中嵌入动画
from IPython.display import HTML
# 导入 matplotlib 的 colormap 模块，用于颜色映射
import matplotlib.cm as cm
# 导入 NumPy 数值计算库
import numpy as np

# 设置随机种子（确保结果可复现）
# NumPy的随机种子
np.random.seed(42)
# TensorFlow的随机种子
tf.random.set_seed(42)

# 确保在 Jupyter Notebook 中内联显示图形
get_ipython().run_line_magic('matplotlib', 'inline')

# 设置数据点数量
dot_num = 100
# 从均值为3，标准差为1的高斯分布中采样x坐标，用于正样本
x_p = np.random.normal(3., 1, dot_num)
# 从均值为6，标准差为1的高斯分布中采样y坐标，用于正样本
y_p = np.random.normal(6., 1, dot_num)
# 正样本的标签设为1
y = np.ones(dot_num)
# 将正样本的x、y坐标和标签组合成一个数组，形状为 (dot_num, 3)
C1 = np.array([x_p, y_p, y]).T
# random函数为伪随机数生成，并非真随机

# 从均值为6，标准差为1的高斯分布中采样x坐标，用于负样本
x_n = np.random.normal(6., 1, dot_num)
# 从均值为3，标准差为1的高斯分布中采样y坐标，用于负样本
y_n = np.random.normal(3., 1, dot_num)
# 负样本的标签设为0
y = np.zeros(dot_num)
# 将负样本的x、y坐标和标签组合成一个数组，形状为 (dot_num, 3)
C2 = np.array([x_n, y_n, y]).T

# 绘制正样本，用蓝色加号表示
plt.scatter(C1[:, 0], C1[:, 1], c = 'b', marker = '+')
# 绘制负样本，用绿色圆圈表示
plt.scatter(C2[:, 0], C2[:, 1], c = 'g', marker = 'o')

# 将正样本和负样本连接成一个数据集
data_set = np.concatenate((C1, C2), axis = 0)
# 随机打乱数据集的顺序
np.random.shuffle(data_set)

# ## 建立模型
# 建立模型类，定义loss函数，定义一步梯度下降过程函数
# 填空一：实现sigmoid的交叉熵损失函数(不使用tf内置的loss 函数)
# 防止对数运算出现数值不稳定问题，添加一个极小值
epsilon = 1e-12


class LogisticRegression():
    def __init__(self):
        # 正则化常见目的：防止过拟合、提高稳定性、降低方差、提高泛化能力
        # L2正则化，防止过拟合，正则化系数为0.01
        # L2正则化通过对权重施加平方惩罚项来防止权重过大
        l2_reg = tf.keras.regularizers.l2(0.01)
        # 初始化权重变量W，形状为[2, 1]表示2维输入到1维输出的线性变换，初始值在-0.1到0.1之间均匀分布，并应用L2正则化
        self.W = tf.Variable(
            initial_value = tf.random.uniform(
                shape = [2, 1], minval = -0.1, maxval = 0.1
            ),
            regularizer = l2_reg
        )
        # 初始化偏置变量b，形状为[1]，数据类型为tf.float32，初始值为0
        self.b = tf.Variable(
            shape = [1],
            dtype = tf.float32,
            initial_value=tf.zeros(shape=[1])
        )
        # 定义模型的可训练变量，即权重W和偏置b
        self.trainable_variables = [self.W, self.b]

    @tf.function
    def __call__(self, inp):
        """
           计算神经网络模型的前向传播过程，包括输入数据与权重的矩阵乘法、加偏置、然后应用sigmoid激活函数。
    
           参数:
               inp (tf.Tensor): 输入数据，形状通常为(N, D)，其中N是样本数，D是特征维度。
    
           返回:
                tf.Tensor: 预测的概率值，形状为(N, 1)，值在[0, 1]之间。
        """
        # 计算输入数据与权重的矩阵乘法，再加上偏置，得到logits，形状为(N, 1)
        logits = tf.matmul(inp, self.W) + self.b
        # 对logits应用sigmoid函数，得到预测概率
        # 数学表达式：pred = sigmoid(logits) = 1 / (1 + exp(-logits))
        pred = tf.nn.sigmoid(logits)
        return pred


# 使用tf.function将该方法编译为静态图，提高执行效率
# 以下代码计算了二分类问题里的交叉熵损失以及准确率，并且进行了一系列的数据处理和数值稳定性方面的优化
@tf.function
def compute_loss(pred, label):
    """
        计算二分类交叉熵损失函数（手动实现，不使用tf内置loss）
        
        参数:
            pred: 输入特征，形状为(N, 2)的Tensor
            label: 真实标签，形状为(N, 1)的Tensor，取值为0或1
            
        返回:
            loss: 平均交叉熵损失 + L2正则化项
        """
    if not isinstance(label, tf.Tensor):
        # 如果标签不是Tensor类型，将其转换为Tensor类型，数据类型为float32
        label = tf.constant(label, dtype = tf.float32)
    # 压缩预测结果的维度，从形状(N, 1)变为(N,)
    pred = tf.squeeze(pred, axis = 1)
    '''============================='''
    # 输入label shape(N,), pred shape(N,)
    # 输出 losses shape(N,) 每一个样本一个loss
    # todo 填空一，实现sigmoid的交叉熵损失函数(不使用tf内置的loss 函数)
    # 计算每个样本的sigmoid交叉熵损失，防止log(0)的情况，加上一个小的epsilon
    losses = -label * tf.math.log(pred + epsilon) - (1 - label) * tf.math.log(1 - pred + epsilon)
    # 交叉熵损失公式（二分类问题）：
    # L = -Σ [y * log(p) + (1 - y) * log(1 - p)]
    # 其中 y 是真实标签，p 是预测概率
    '''============================='''
    # 计算所有样本损失的平均值
    loss = tf.reduce_mean(losses)
    
    # 将预测概率大于0.5的设置为1，小于等于0.5的设置为0，得到预测标签
    pred = tf.where(pred > 0.5, tf.ones_like(pred), tf.zeros_like(pred))
    # 计算预测标签与真实标签相等的比例，即准确率
    accuracy = tf.reduce_mean(tf.cast(tf.equal(label, pred), dtype=tf.float32))
    return loss, accuracy# 返回计算得到的损失值和准确率


@tf.function
def train_one_step(model, optimizer, x, y):
    # 使用GradientTape记录计算图，以便计算梯度
    with tf.GradientTape() as tape:
        # 使用模型对输入数据x进行预测
        pred = model(x)
        # 计算预测结果的损失和准确率
        loss, accuracy = compute_loss(pred, y)
        
    # 计算损失对可训练变量的梯度
    grads = tape.gradient(loss, model.trainable_variables)
    # 使用优化器更新模型的可训练变量
    optimizer.apply_gradients(zip(grads, model.trainable_variables))
    return loss, accuracy, model.W, model.b


if __name__ == '__main__':
   # 实例化逻辑回归模型
   # LogisticRegression 是一个用于二分类问题的线性模型
   model = LogisticRegression()

   # 使用自适应优化器 Adam ，学习率为0.01
   # Adam 是一种自适应学习率的优化算法，结合了 Momentum 和 RMSProp 的优点
   # learning_rate=0.01 设置了初始学习率为 0.01
   opt = tf.keras.optimizers.Adam(learning_rate=0.01)  # 或Nadam/RMSprop

   # 从数据集中解包出x1, x2坐标和标签y
   # data_set 是一个包含多个样本的列表，每个样本格式为 (x1, x2, y)
   # 使用 zip(*data_set) 对数据进行转置，然后转换为列表
   # 这样可以将所有x1、x2和y分别分组
   x1, x2, y = list(zip(*data_set))

   # 将x1和x2组合成输入数据 x
   # 使用 zip(x1, x2) 将每个样本的x1和x2特征重新组合成特征对
   # 最终 x 的形式是 [(x1_1, x2_1), (x1_2, x2_2), ...]
   x = np.array(list(zip(x1, x2)), dtype=np.float32)
   y = np.array(y, dtype=np.float32)

   # 用于存储训练过程中每一步的模型参数和损失值，便于动画可视化
   # animation_frames 列表将记录训练过程中每个步骤或epoch的:
   #   - 模型参数(如权重和偏置)
   #   - 当前损失值
   # 这些信息可以用于后续创建训练过程的动画演示
   animation_frames = []

<<<<<<< HEAD
    for i in range(200):
        # 执行一次训练步骤，返回损失、准确率、当前的权重 W 和偏置 b
        loss, accuracy, W_opt, b_opt = train_one_step(model, opt, x, y)
        # 将当前的权重W的第一个元素、第二个元素、偏置b和损失值添加到animation_frames中
        
            W_opt.numpy()[0, 0], W_opt.numpy()[1, 0], b_opt.numpy(), loss.numpy())
           animation_frames.append((W_np[0, 0], W_np[1, 0], b_np, loss_np))
        if i % 20 == 0:
            print(f'loss: {loss.numpy():.4}\t accuracy: {accuracy.numpy():.4}')
=======
   for i in range(200):
       # 执行一次训练步骤，返回损失、准确率、当前的权重 W 和偏置 b
       loss, accuracy, W_opt, b_opt = train_one_step(model, opt, x, y)
       # 将当前的权重W的第一个元素、第二个元素、偏置b和损失值添加到animation_frames中
       animation_frames.append(
           (W_opt.numpy()[0, 0], W_opt.numpy()[1, 0], b_opt.numpy(), loss.numpy())
       )
       if i % 20 == 0:
           print(f'loss: {loss.numpy():.4}\t accuracy: {accuracy.numpy():.4}')
>>>>>>> 675c372e


    f, ax = plt.subplots(figsize=(6, 4))  # 创建一个图形和坐标轴
    f.suptitle('Logistic Regression Example', fontsize=15)  # 设置图形的标题
    plt.ylabel('Y')  # 设置Y轴标签为'Y'，用于标识垂直方向的变量
    plt.xlabel('X')  # 设置X轴标签为'X'，用于标识水平方向的变量
    ax.set_xlim(0, 10)  
    ax.set_ylim(0, 10) 
    
    line_d, = ax.plot([], [], label = 'fit_line')
    C1_dots, = ax.plot([], [], '+', c = 'b', label = 'actual_dots')
    C2_dots, = ax.plot([], [], 'o', c = 'g', label = 'actual_dots')

    # 创建用于显示动态文本的文本对象（位于左上角）
    frame_text = ax.text(
        0.02, 0.95, '',
        horizontalalignment='left',
        verticalalignment='top', 
        transform=ax.transAxes
    )

    # 决策边界为直线：W1·x1 + W2·x2 + b = 0，动态显示损失下降过程
    def init():
        """
        初始化动画所需的图形元素
        该函数将所有动态绘图对象的数据清空，为动画初始化做准备
        通常用于 Matplotlib 的 FuncAnimation 初始化函数
        """
        # 清空线条对象的数据（x, y 坐标）
        line_d.set_data([], [])
        # 清空类别1的散点数据（C1）
        C1_dots.set_data([], [])
        # 清空类别2的散点数据（C2）
        C2_dots.set_data([], [])
        # 返回所有需要动画更新的图形对象（打包为元组）
        # Matplotlib 动画要求返回值为 Artist 对象的集合
        return (line_d,) + (C1_dots,) + (C2_dots,)

    def animate(i):
        """
        动画的每一帧更新函数
        参数:
        i: 当前帧的索引
        返回:
        更新后的图形对象
        """
        # 具体实现 
        xx = np.arange(10, step=0.1)# 生成x轴数据点，范围0-9.9，步长0.1
        a = animation_frames[i][0]  # 从帧数据中提取当前帧的参数，假设animation_frames是一个列表，每个元素包含[a, b, c, loss]四个值
        b = animation_frames[i][1]  # 从帧数据中提取当前帧的参数b（通常表示偏移量或截距）
        c = animation_frames[i][2]  # 从帧数据中提取当前帧的参数c
        yy = a/-b * xx + c/-b       # 计算直线方程 y = (-a/b)x + (-c/b)
        line_d.set_data(xx, yy)     # 更新直线数据
        C1_dots.set_data(C1[:, 0], C1[:, 1]) # 更新C1和C2散点数据
        C2_dots.set_data(C2[:, 0], C2[:, 1]) # 更新C2散点数据
        frame_text.set_text(        # 更新帧文本信息，显示当前时间步和损失值
            'Timestep = %.1d/%.1d\nLoss = %.3f' % 
            (i, len(animation_frames), animation_frames[i][3])
        )
        return (line_d,) + (C1_dots,) + (C2_dots,)  # 返回需要更新的对象元组，用于blitting优化
    # 创建FuncAnimation对象
    anim = animation.FuncAnimation(
        f, animate, init_func=init, # 要绘制的图形对象，动画更新函数，初始化函数，设置动画初始状态
        frames=len(animation_frames), interval=50, blit=True, repeat=False # 帧间隔(毫秒)，是否使用blitting优化，# 是否循环播放
    )

   from IPython.display import display
display(HTML(anim.to_html5_video()))# 将动画转换为HTML5视频并显示<|MERGE_RESOLUTION|>--- conflicted
+++ resolved
@@ -193,7 +193,6 @@
    # 这些信息可以用于后续创建训练过程的动画演示
    animation_frames = []
 
-<<<<<<< HEAD
     for i in range(200):
         # 执行一次训练步骤，返回损失、准确率、当前的权重 W 和偏置 b
         loss, accuracy, W_opt, b_opt = train_one_step(model, opt, x, y)
@@ -203,18 +202,6 @@
            animation_frames.append((W_np[0, 0], W_np[1, 0], b_np, loss_np))
         if i % 20 == 0:
             print(f'loss: {loss.numpy():.4}\t accuracy: {accuracy.numpy():.4}')
-=======
-   for i in range(200):
-       # 执行一次训练步骤，返回损失、准确率、当前的权重 W 和偏置 b
-       loss, accuracy, W_opt, b_opt = train_one_step(model, opt, x, y)
-       # 将当前的权重W的第一个元素、第二个元素、偏置b和损失值添加到animation_frames中
-       animation_frames.append(
-           (W_opt.numpy()[0, 0], W_opt.numpy()[1, 0], b_opt.numpy(), loss.numpy())
-       )
-       if i % 20 == 0:
-           print(f'loss: {loss.numpy():.4}\t accuracy: {accuracy.numpy():.4}')
->>>>>>> 675c372e
-
 
     f, ax = plt.subplots(figsize=(6, 4))  # 创建一个图形和坐标轴
     f.suptitle('Logistic Regression Example', fontsize=15)  # 设置图形的标题
