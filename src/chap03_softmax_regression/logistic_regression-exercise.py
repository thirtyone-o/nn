--- conflicted
+++ resolved
@@ -137,16 +137,10 @@
     x1, x2, y = list(zip(*data_set))
     # 将x1和x2组合成输入数据x
     x = list(zip(x1, x2))
-<<<<<<< HEAD
-    animation_fram = []
-
-
-=======
     # 用于存储训练过程中每一步的模型参数和损失值，便于动画可视化
     animation_frames = []
 
     # 进行200次训练迭代
->>>>>>> 83b24d07
     for i in range(200):
         # 执行一次训练步骤，返回损失、准确率、当前的权重W和偏置b
         loss, accuracy, W_opt, b_opt = train_one_step(model, opt, x, y)
