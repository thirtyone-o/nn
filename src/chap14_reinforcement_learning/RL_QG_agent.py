# 导入必要的库
import os           # 操作系统接口，用于文件路径处理和目录操作
import numpy as np  # 数值计算库，用于数组操作和数学计算
import tensorflow as tf  # 深度学习框架，用于构建和训练神经网络

class RL_QG_agent:
    """黑白棋强化学习智能体，基于Q学习和卷积神经网络实现落子策略"""
    
    def __init__(self):
        """初始化智能体，设置模型保存路径和TensorFlow相关组件"""
        # 确定模型保存目录：当前脚本所在目录下的Reversi文件夹
        self.model_dir = os.path.join(os.path.dirname(os.path.abspath(__file__)), "Reversi")
        os.makedirs(self.model_dir, exist_ok=True)  # 创建目录（若不存在）
        
        # TensorFlow相关组件占位符
        self.sess = None          # 会话对象，管理TensorFlow图的执行
        self.saver = None         # 模型保存器，用于保存和加载参数
        self.input_states = None  # 网络输入张量（棋盘状态）
        self.Q_values = None      # 网络输出张量（各位置Q值）


    def init_model(self):
        """构建卷积神经网络模型，用于预测黑白棋落子位置的Q值"""
        self.sess = tf.Session()  # 创建TensorFlow会话
        
        # 定义网络输入：[批次大小, 棋盘高度, 棋盘宽度, 通道数]
        self.input_states = tf.placeholder(
            tf.float32, 
            shape=[None, 8, 8, 3], 
            name="input_states"
        )
        
        # ========== 卷积层1：提取局部棋子模式特征 ==========
        # 32个3x3卷积核，捕捉相邻棋子的局部关系
        # 输出形状：[None, 8, 8, 32]
        conv1 = tf.layers.conv2d(
            inputs=self.input_states,
            filters=32,         # 32个卷积核，生成32个特征图
            kernel_size=3,      # 3x3卷积核，捕捉局部区域
            padding="same",     # 同尺寸填充，保持输出尺寸与输入一致
            activation=tf.nn.relu  # ReLU激活函数，引入非线性
        )

        # ========== 卷积层2：提取全局布局特征 ==========
        # 64个3x3卷积核，捕捉更复杂的棋子布局模式
        # 输出形状：[None, 8, 8, 64]
        conv2 = tf.layers.conv2d(
            inputs=conv1,
            filters=64,         # 特征图数量翻倍，增强特征表达能力
<<<<<<< HEAD
            kernel_size=3,      # 使用3×3的卷积核，平衡特征提取能力与参数量
            padding="same",     # 保持输出特征图尺寸与输入一致（补零填充）
            activation=tf.nn.relu   # ReLU激活函数，引入非线性并抑制负梯度
=======
            kernel_size=3,      # 更多特征图，学习更抽象的布局模式
            padding="same",
            activation=tf.nn.relu
>>>>>>> d8dbc0ba
        )

        # ========== 扁平化层：将多维特征转为一维向量 ==========
        # 输入形状[None, 8, 8, 64] → 输出形状[None, 4096]
        flat = tf.layers.flatten(conv2)

        # ========== 全连接层：学习特征间的全局关系 ==========
        # 512个神经元，通过ReLU激活学习非线性组合
        # 输出形状：[None, 512]
        dense = tf.layers.dense(inputs=flat, units=512, activation=tf.nn.relu)

        # ========== 输出层：预测各位置的Q值 ==========
        # 64个神经元对应棋盘64个位置，直接输出Q值（无激活函数）
        self.Q_values = tf.layers.dense(inputs=dense, units=64, name="q_values")

        # 初始化所有变量并创建模型保存器
        self.sess.run(tf.global_variables_initializer())
        self.saver = tf.train.Saver()


    def place(self, state, enables):
        """
        根据当前棋盘状态和合法落子位置，选择最优落子位置
        
        :param state: 当前棋盘状态，形状为(8, 8, 3)的NumPy数组
                      3个通道分别表示：黑棋位置、白棋位置、当前玩家
        :param enables: 合法落子位置的索引列表（0-63）
        :return: 选择的落子位置索引（0-63）
        """
        # 状态预处理：转换为适合网络输入的形状 [1, 8, 8, 3]
        state_input = np.array(state).reshape(1, 8, 8, 3).astype(np.float32)
        
        # 前向传播获取所有位置的Q值
        q_vals = self.sess.run(self.Q_values, feed_dict={self.input_states: state_input})
        
        # 提取合法位置的Q值
        legal_q = q_vals[0][enables]  # 形状与enables长度一致
        
        # 处理所有合法Q值为0的特殊情况（随机选择）
        if np.sum(legal_q) == 0:
            return np.random.choice(enables)  # 从合法位置中随机选
        
        # 选择Q值最大的位置（若有多个，随机选一个）
        max_q = np.max(legal_q)                # 最大Q值
        best_indices = np.where(legal_q == max_q)[0]  # 所有最大Q值的索引
        return enables[np.random.choice(best_indices)]  # 映射回原始位置


    def save_model(self):
        """保存训练好的模型参数到指定目录"""
        self.saver.save(self.sess, os.path.join(self.model_dir, 'parameter.ckpt'))
        print("模型已保存至", self.model_dir)


    def load_model(self):
        """从指定目录加载预训练的模型参数"""
        self.saver.restore(self.sess, os.path.join(self.model_dir, 'parameter.ckpt'))
        print("模型已从", self.model_dir, "加载")<|MERGE_RESOLUTION|>--- conflicted
+++ resolved
@@ -47,15 +47,9 @@
         conv2 = tf.layers.conv2d(
             inputs=conv1,
             filters=64,         # 特征图数量翻倍，增强特征表达能力
-<<<<<<< HEAD
             kernel_size=3,      # 使用3×3的卷积核，平衡特征提取能力与参数量
             padding="same",     # 保持输出特征图尺寸与输入一致（补零填充）
-            activation=tf.nn.relu   # ReLU激活函数，引入非线性并抑制负梯度
-=======
-            kernel_size=3,      # 更多特征图，学习更抽象的布局模式
-            padding="same",
-            activation=tf.nn.relu
->>>>>>> d8dbc0ba
+            activation=tf.nn.relu   # ReLU激活函数，引入非线性并抑制负梯
         )
 
         # ========== 扁平化层：将多维特征转为一维向量 ==========
