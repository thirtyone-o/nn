--- conflicted
+++ resolved
@@ -59,12 +59,9 @@
         self.b = 0            # 偏置项初始化为0
 
         for epoch in range(self.max_iter):
-<<<<<<< HEAD
-            # 计算函数间隔
-            # margin = y * (w^T x + b)，表示样本到决策边界的距离（带符号）
-=======
+
             # 计算函数间隔：y(wx+b)，衡量样本到超平面的距离和方向
->>>>>>> 132132f2
+
             margin = y * (np.dot(X, self.w) + self.b)
             
             # 找出违反间隔条件的样本（margin < 1）
