#!/usr/bin/env python
# coding: utf-8
import numpy as np # 导入NumPy库
import matplotlib.pyplot as plt

import matplotlib.pyplot as plt # 导入Matplotlib的pyplot模块并命名为plt
# 用于创建各种静态、交互式和动画可视化图表

# 下面这段代码从文件中读取数据，然后把数据拆分成特征和标签，最后以 NumPy 数组的形式返回
def load_data(filename):
    """载入数据。
    Args:
        filename: 数据文件的路径
    Returns:
        tuple: 包含特征和标签的numpy数组 (xs, ys)
    """
    xys = []# 用于存储每行的数据，每行数据是一个列表
    with open(filename, "r") as f:  # 以只读模式打开文件进行读取
        for line in f: # 遍历文件的每一行
            # 将每行内容按空格分割并转换为浮点数
            # strip() 去除行首尾的空白字符，split() 按空格分割字符串
            # map(float, ...) 将分割后的字符串转换为浮点数
            line_data = list(map(float, line.strip().split()))
            xys.append(line_data)
    # 使用zip(*xys)转置数据，将数据拆分为特征和标签
    # 假设每行数据的最后一个元素是标签，其余是特征
    # zip(*xys) 将 xys 列表的行和列进行转置
    xs, ys = zip(*xys)# xs 是特征列表，ys 是标签列表
    # 将特征和标签列表转换为 NumPy 数组
    # NumPy 数组便于后续的数学运算和数据处理
    return np.asarray(xs), np.asarray(ys) # 将Python列表转换为NumPy数组并返回


# ## 恒等基函数（Identity Basis Function）的实现 填空顺序 2
def identity_basis(x):
    # 在 x 的最后一个维度上增加一个维度，将其转换为二维数组
    # 用于适配线性回归的矩阵运算格式
    # 通过 np.expand_dims，将 x 转换为列向量的形式，形状变为 (len(x), 1)
    return np.expand_dims(x, axis = 1)


# 请分别在这里实现"多项式基函数"（Multinomial Basis Function）以及"高斯基函数"（Gaussian Basis Function）

# 其中以及训练集的x的范围在0-25之间
def multinomial_basis(x, feature_num=10):
    """多项式基函数：将输入x映射为多项式特征
    feature_num: 多项式的最高次数
    返回 shape (N, feature_num)"""
<<<<<<< HEAD
=======
    # 在 x 的最后一个维度上增加一个维度，将其转换为二维数组
    x = np.expand_dims(x, axis=1)  # shape(N, 1)
    # 可以替换成 x = identity_basis(x)
    # todo '''请实现多项式基函数'''
    # 在 x 的最后一个维度上增加一个维度，将其转换为三维数组
    # 通过列表推导式创建各次项，最后在列方向拼接合并
>>>>>>> 96942f41
    x = np.expand_dims(x, axis=1)  # shape(N, 1)
    # 生成 x^1, x^2, ..., x^feature_num
    ret = [x**i for i in range(1, feature_num + 1)]
<<<<<<< HEAD
    ret = np.concatenate(ret, axis=1)
    return ret

=======
    # 将生成的列表合并成 shape(N, feature_num) 的二维数组
    return np.concatenate(ret, axis=1)
>>>>>>> 96942f41


def gaussian_basis(x, feature_num=10):
    """
    高斯基函数：将输入x映射为一组高斯分布特征
    用于提升模型对非线性关系的拟合能力
    """
    # 定义中心在区间 [0, 25] 内均匀分布
    centers = np.linspace(0, 25, feature_num)
    # 每个高斯函数的标准差（带宽）
    sigma = 25 / feature_num
    # 计算每个输入 x 对所有中心的响应，输出 shape (N, feature_num)
    return np.exp(-0.5 * ((x[:, np.newaxis] - centers) / sigma) ** 2)


# 返回一个训练好的模型 填空顺序 1 用最小二乘法进行模型优化
# ## 填空顺序 3 用梯度下降进行模型优化
# > 先完成最小二乘法的优化 (参考书中第二章 2.3中的公式)
#
# > 再完成梯度下降的优化   (参考书中第二章 2.3中的公式)
#
# 在main中利用训练集训练好模型的参数，并且返回一个训练好的模型。
#
# 计算出一个优化后的w，请分别使用最小二乘法以及梯度下降两种办法优化w


def least_squares(phi, y, alpha=0.0, solver="pinv"):
    """
    带正则化的最小二乘法优化，支持多种求解器

    参数:
    phi (np.ndarray): 设计矩阵，形状为 (n_samples, n_features)
    y (np.ndarray): 目标值，形状为 (n_samples,) 或 (n_samples, n_targets)
    alpha (float, 可选): 正则化参数，默认值为 0.0（无正则化）
    solver (str, 可选): 求解器类型，支持 'pinv'（默认）、'cholesky' 和 'svd'

    返回:
    np.ndarray: 优化后的权重向量，形状为 (n_features,) 或 (n_features, n_targets)

    异常:
    ValueError: 当 solver 参数不是支持的类型时抛出
    """
    # 检查输入矩阵是否为空
    if phi.size == 0 or y.size == 0: # 如果矩阵 phi 或 y 是空的，抛出 ValueError 异常
        raise ValueError("输入矩阵 phi 和目标值 y 不能为零矩阵")

    # 检查维度是否兼容
    if phi.shape[0] != y.shape[0]:
        raise ValueError(
            f"设计矩阵 phi 的样本数 ({phi.shape[0]}) 与目标值 y 的样本数 ({y.shape[0]}) 不匹配"
        )

    n_samples, n_features = phi.shape # 获取样本数和特征数

    # 根据选择的求解器执行计算
    if solver == "pinv":
        # 使用 numpy 的伪逆函数，基于 SVD 分解
        # 对病态矩阵具有良好的数值稳定性
        A = phi.T @ phi + alpha * np.eye(n_features)
        w = np.linalg.pinv(A) @ phi.T @ y

    elif solver == "cholesky":
        # 使用 Cholesky 分解求解正规方程
        # 计算效率高，但要求矩阵正定（alpha > 0 时保证）
        if alpha < 0:
            raise ValueError("使用 Cholesky 求解器时，正则化参数 alpha 必须为非负数")
        A = phi.T @ phi + alpha * np.eye(n_features)
        try:
            L = np.linalg.cholesky(A)
            # 解 L*z = phi.T @ y
            z = np.linalg.solve(L, phi.T @ y)
            # 解 L^T*w = z
            w = np.linalg.solve(L.T, z)
        except np.linalg.LinAlgError:
            # 处理非正定矩阵的情况，回退到 pinv
            print("警告: Cholesky 分解失败，矩阵可能非正定，回退到伪逆求解")
            w = np.linalg.pinv(A) @ phi.T @ y

    elif solver == "svd":
        # 直接使用 SVD 分解求解
        # 对病态矩阵最稳定，但计算成本较高
        U, s, Vt = np.linalg.svd(phi, full_matrices=False)
        # 计算正则化的 SVD 解
        s_reg = s / (s**2 + alpha)
        # 构建对角矩阵
        S_reg = np.zeros((n_features, n_samples))
        np.fill_diagonal(S_reg, s_reg)
        w = Vt.T @ S_reg @ U.T @ y

    else:
         # 如果 solver 不是支持的选项，抛出 ValueError
        raise ValueError(
            f"不支持的求解器: {solver}，支持的选项有 'pinv', 'cholesky', 'svd'"
        )

    return w


def gradient_descent(phi, y, lr=0.01, epochs=1000):
    """实现批量梯度下降算法优化线性回归权重
    参数:
        phi: 设计矩阵（特征矩阵），形状为 (n_samples, n_features)
        y: 目标值向量，形状为 (n_samples,)
        lr: 学习率（步长），控制参数更新幅度，默认0.01
        epochs: 训练轮数，默认1000
    返回:
        w: 优化后的权重向量，形状为 (n_features,)
    数学原理:
        最小化损失函数 J(w) = 1/m * ||φw - y||²
        梯度计算: ∇J(w) = 2/m * φ.T @ (φw - y)
        参数更新: w := w - α * ∇J(w)
    """
    # 初始化权重向量（全零开始）
    # 形状与特征数量相同，即每个特征对应一个权重
    w = np.zeros(phi.shape[1])
    
    # 迭代优化循环
    for epoch in range(epochs):
        # 1. 前向传播：计算当前权重下的预测值
        # 矩阵乘法 φw，结果形状 (n_samples,)
        y_pred = phi @ w
        
        # 2. 计算误差：预测值与真实值的差
        # 形状 (n_samples,)
        error = y - y_pred
        
        # 3. 计算梯度（损失函数对权重的导数）
        # 梯度公式推导：
        #   J(w) = 1/m * ∑(φw - y)²
        #   ∇J(w) = 2/m * φ.T @ (φw - y)
        # 其中：
        # φ.T @ error 计算每个特征上的误差总和
        # -2/len(y) 是损失函数导数的系数
        # 最终形状 (n_features,)
        gradient = -2 * phi.T @ error / len(y)
        
        # 4. 参数更新：沿负梯度方向调整权重
        # 学习率控制更新步长
        # 公式: w_new = w_old - lr * ∇J(w)
        w -= lr * gradient
    
    return w


def main(x_train, y_train, use_gradient_descent=False, basis_func=None):
    """训练模型，并返回从x到y的映射。
    basis_func: 可选，基函数（如identity_basis, multinomial_basis, gaussian_basis），默认恒等基
    """
    # 支持自定义基函数
    if basis_func is None:
        basis_func = identity_basis

    # 生成偏置项和特征矩阵
    phi0 = np.expand_dims(np.ones_like(x_train), axis=1)
    # 构造偏置项1
    phi1 = basis_func(x_train)
    phi = np.concatenate([phi0, phi1], axis=1) # 将偏置项和特征矩阵拼接成完整的特征矩阵
    # 最小二乘法求解权重
    w_lsq = np.dot(np.linalg.pinv(phi), y_train)

    w_gd = None
    if use_gradient_descent:
# 直接调用已实现的gradient_descent函数
        w_gd = gradient_descent(phi, y_train, lr=0.01, epochs=1000)

    def f(x):
        phi0 = np.expand_dims(np.ones_like(x), axis=1)
        phi1 = basis_func(x)
        phi = np.concatenate([phi0, phi1], axis=1)
        if use_gradient_descent and w_gd is not None:
            return np.dot(phi, w_gd)
        else:
            return np.dot(phi, w_lsq)
    return f, w_lsq, w_gd


<<<<<<< HEAD
def evaluate(ys, ys_pred):
    """评估模型。"""
    # 计算预测值与真实值的标准差
    std = np.sqrt(np.mean(np.abs(ys - ys_pred) ** 2))
    return std


def plot_results(x_train, y_train, x_test, y_test, y_test_pred):
    """绘制训练集、测试集和预测结果"""
    plt.plot(x_train, y_train, "ro", markersize=3)
    plt.plot(x_test, y_test, "k")
    plt.plot(x_test, y_test_pred, "k")
    plt.xlabel("x")
    plt.ylabel("y")
    plt.title("Linear Regression")
    plt.legend(["train", "test", "pred"])
    plt.show()


# 程序主入口（建议不要改动以下函数的接口）
if __name__ == "__main__":
    # 定义训练和测试数据文件路径
    train_file = "train.txt"  # 训练集文件
    test_file = "test.txt"  # 测试集文件
    # 载入数据
    x_train, y_train = load_data(
        train_file
    )  # 从文件加载训练数据，返回特征矩阵x_train和标签向量y_train
    x_test, y_test = load_data(
        test_file
    )  # 从文件加载测试数据，返回特征矩阵x_test和标签向量y_test
    print(x_train.shape)  # x_train.shape 返回训练集特征矩阵的维度信息
    print(x_test.shape)  # x_test.shape 返回测试集特征矩阵的维度信息

    # 使用线性回归训练模型，返回一个函数 f() 使得 y = f(x)
    # f: 预测函数 y = f(x)
    # w_lsq: 通过最小二乘法得到的权重向量
    # w_gd: 通过梯度下降法得到的权重向量
    f, w_lsq, w_gd = main(x_train, y_train)

    return f, w_lsq, w_gd
=======
# ## 评估结果
# > 没有需要填写的代码，但是建议读懂
>>>>>>> 96942f41


def evaluate(ys, ys_pred):
    """评估模型。"""
    # 计算预测值与真实值的标准差
    std = np.sqrt(np.mean(np.abs(ys - ys_pred) ** 2))
    return std


def plot_results(x_train, y_train, x_test, y_test, y_test_pred):
    """绘制训练集、测试集和预测结果"""
    plt.plot(x_train, y_train, "ro", markersize=3)
    plt.plot(x_test, y_test, "k")
    plt.plot(x_test, y_test_pred, "k")
    plt.xlabel("x")
    plt.ylabel("y")
    plt.title("Linear Regression")
    plt.legend(["train", "test", "pred"])
    plt.show()


# 程序主入口（建议不要改动以下函数的接口）
if __name__ == "__main__":
    # 定义训练和测试数据文件路径
    train_file = "train.txt"  # 训练集文件
    test_file = "test.txt"  # 测试集文件
    # 载入数据
    x_train, y_train = load_data(
        train_file
    )  # 从文件加载训练数据，返回特征矩阵x_train和标签向量y_train
    x_test, y_test = load_data(
        test_file
    )  # 从文件加载测试数据，返回特征矩阵x_test和标签向量y_test
    print(x_train.shape)  # x_train.shape 返回训练集特征矩阵的维度信息
    print(x_test.shape)  # x_test.shape 返回测试集特征矩阵的维度信息

    # 使用线性回归训练模型，返回一个函数 f() 使得 y = f(x)
    # f: 预测函数 y = f(x)
    # w_lsq: 通过最小二乘法得到的权重向量
    # w_gd: 通过梯度下降法得到的权重向量
    f, w_lsq, w_gd = main(x_train, y_train)

    y_train_pred = f(x_train)  # 对训练数据应用预测函数
    std = evaluate(y_train, y_train_pred)  # 计算预测值与真实值的标准差作为评估指标
    print("训练集预测值与真实值的标准差：{:.1f}".format(std))

    # 计算预测的输出值
    y_test_pred = f(x_test)
    # 使用测试集评估模型
    std = evaluate(y_test, y_test_pred)
    print("预测值与真实值的标准差：{:.1f}".format(std))

    # 使用封装的绘图函数
    plot_results(x_train, y_train, x_test, y_test, y_test_pred)<|MERGE_RESOLUTION|>--- conflicted
+++ resolved
@@ -46,26 +46,12 @@
     """多项式基函数：将输入x映射为多项式特征
     feature_num: 多项式的最高次数
     返回 shape (N, feature_num)"""
-<<<<<<< HEAD
-=======
-    # 在 x 的最后一个维度上增加一个维度，将其转换为二维数组
-    x = np.expand_dims(x, axis=1)  # shape(N, 1)
-    # 可以替换成 x = identity_basis(x)
-    # todo '''请实现多项式基函数'''
-    # 在 x 的最后一个维度上增加一个维度，将其转换为三维数组
-    # 通过列表推导式创建各次项，最后在列方向拼接合并
->>>>>>> 96942f41
     x = np.expand_dims(x, axis=1)  # shape(N, 1)
     # 生成 x^1, x^2, ..., x^feature_num
     ret = [x**i for i in range(1, feature_num + 1)]
-<<<<<<< HEAD
     ret = np.concatenate(ret, axis=1)
     return ret
 
-=======
-    # 将生成的列表合并成 shape(N, feature_num) 的二维数组
-    return np.concatenate(ret, axis=1)
->>>>>>> 96942f41
 
 
 def gaussian_basis(x, feature_num=10):
@@ -242,7 +228,6 @@
     return f, w_lsq, w_gd
 
 
-<<<<<<< HEAD
 def evaluate(ys, ys_pred):
     """评估模型。"""
     # 计算预测值与真实值的标准差
@@ -284,10 +269,7 @@
     f, w_lsq, w_gd = main(x_train, y_train)
 
     return f, w_lsq, w_gd
-=======
-# ## 评估结果
-# > 没有需要填写的代码，但是建议读懂
->>>>>>> 96942f41
+
 
 
 def evaluate(ys, ys_pred):
