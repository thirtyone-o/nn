#!/usr/bin/env python
# coding: utf-8
# In[ ]:
#导入TensorFlow库
import tensorflow as tf
#导入MNIST数据集加载工具
from tensorflow.examples.tutorials.mnist import input_data
# 使用input_data.read_data_sets函数加载MNIST数据集，'MNIST_data'是数据集存储的目录路径，one_hot=True表示将标签转换为one-hot编码格式

try:
    # 参数说明：
    # 'MNIST_data' - 数据集存储目录
    # one_hot=True - 将标签转换为one-hot编码格式
    mnist = input_data.read_data_sets('MNIST_data', one_hot=True)
except Exception as e:
    print(f"数据加载失败: {e}")
    

learning_rate = 1e-4     # 学习率：控制参数更新步长，太小会导致收敛慢，太大会导致震荡
keep_prob_rate = 0.7     # Dropout保留概率：随机保留70%的神经元，防止过拟合
max_epoch = 2000         # 最大训练轮数：模型将看到全部训练数据2000次


def compute_accuracy(v_xs, v_ys):
    """
    计算模型在给定数据集上的准确率。

    参数:
        v_xs: 输入数据。
        v_ys: 真实标签。

    返回:
        result: 模型的准确率。
    """
    global prediction
    # 获取模型预测结果
    y_pre = sess.run(prediction, feed_dict={xs: v_xs, keep_prob: 1})
    # 比较预测与真实标签
    correct_prediction = tf.equal(tf.argmax(y_pre, 1), tf.argmax(v_ys, 1))
    # 计算准确率
    accuracy = tf.reduce_mean(tf.cast(correct_prediction, tf.float32))
    # 运行准确率计算
    result = sess.run(accuracy, feed_dict={xs: v_xs, ys: v_ys, keep_prob: 1})
    return result


def weight_variable(shape):
    """
    初始化权重变量。使用截断正态分布防止梯度消失或爆炸。

    参数:
        shape: 权重的形状。

    返回:
        tf.Variable: 初始化后的权重变量。
    """
    # 使用截断正态分布初始化权重，stddev=0.1，有助于稳定训练
    initial = tf.truncated_normal(shape, stddev=0.1)
    # 将初始化值转换为可训练的TensorFlow变量
    return tf.Variable(initial)


def bias_variable(shape):
    """
    初始化卷积层/全连接层的偏置变量
    
    参数:
        shape: 偏置的维度（如[32]）
    
    返回:
        tf.Variable: 使用常数0.1初始化的偏置变量（避免死神经元）
    """
    # 使用常数0.1初始化偏置，避免ReLU激活函数下的"死亡神经元"问题
    initial = tf.constant(0.1, shape=shape)
    return tf.Variable(initial)


def conv2d(x, W, padding='SAME', strides=[1, 1, 1, 1]):
    """
    实现二维卷积操作，增加了参数灵活性和异常处理
    
    参数:
        x (tf.Tensor): 输入张量，形状为[batch, height, width, channels]
        W (tf.Tensor): 卷积核权重，形状为[filter_height, filter_width, in_channels, out_channels]
        padding (str): 填充方式，'SAME'或'VALID'
        strides (list): 步长列表，[1, stride_h, stride_w, 1]
        
    返回:
        tf.Tensor: 卷积结果
    异常:
        ValueError: 如果 padding 不是 'SAME' 或 'VALID'，会抛出异常。
        TypeError: 如果输入参数类型不正确，会抛出异常。
    """
    # 验证输入类型
    if not tf.is_tensor(x):
        x = tf.convert_to_tensor(x)

    # 检查权重参数 W 是否为 TensorFlow 张量
    if not tf.is_tensor(W):
        # 如果不是张量类型，抛出类型错误异常
        # 错误信息包含期望的类型和实际传入的类型
        raise TypeError(f"Expected W to be a tf.Tensor, but got {type(W)}.")

    # 验证卷积操作的 padding 参数是否合法
    if padding not in ['SAME', 'VALID']:
        # 如果 padding 不是 'SAME' 或 'VALID'，抛出值错误异常
        # 错误信息显示无效的输入值，并提示有效选项
        raise ValueError(f"Invalid padding value: {padding}. Must be 'SAME' or 'VALID'.")

    # 验证 strides 参数的格式，应该是一个长度为4的列表
    if len(strides) != 4:
        raise ValueError(f"Strides should be a list of length 4, but got list of length {len(strides)}.")
    
    # 执行卷积操作：使用指定的卷积核W对输入x进行卷积，步长为strides，填充方式为padding
    # SAME填充确保输出尺寸与输入相同，VALID填充则不进行填充
    conv = tf.nn.conv2d(x, W, strides=strides, padding=padding)
    
    # 添加批归一化以提高训练稳定性
    # 注意：在实际应用中，是否使用批归一化取决于网络结构和需求
    # conv = tf.layers.batch_normalization(conv, training=is_training)
    
    return conv
<<<<<<< HEAD
  # 输入的 4D 张量（通常是 [batch, height, width, channels]）   
def max_pool_2x2(x: tf.Tensor, 
  # 池化窗口的大小（默认 2x2）
=======


def max_pool_2x2(x: tf.Tensor,
>>>>>>> 132132f2
    pool_size: int = 2,
  # 池化操作的步幅（默认 2，即窗口不重叠）
    strides: int = 2,
  # 填充方式（'SAME' 保持输出尺寸与输入相近，'VALID' 不填充）
    padding: str = 'SAME',
  # 数据格式（'NHWC' 或 'NCHW'，默认 'NHWC'）
    data_format: str = 'NHWC'
  # 返回池化后的 4D 张量
) -> tf.Tensor:
    """
    实现2x2最大池化操作，减少特征图尺寸，增强特征不变性
    
    参数:
        x: 输入张量
        pool_size: 池化窗口大小
        strides: 池化步长
        padding: 填充方式
        data_format: 数据格式，NHWC或NCHW
        
    返回:
        池化后的张量
    """
    # 验证参数合法性
    if padding not in ['SAME', 'VALID']:
        raise ValueError(f"padding must be 'SAME' or 'VALID', got {padding}.")            # 验证padding参数
    if data_format not in ['NHWC', 'NCHW']:
        raise ValueError(f"data_format must be 'NHWC' or 'NCHW', got {data_format}.")     # 验证data_format参数
    
    # 构造池化核和步长参数
    if data_format == 'NHWC':
        # NHWC格式：[batch, height, width, channels]
        # 池化核大小和步长都作用于height和width维度
        ksize = [1, pool_size, pool_size, 1]
        strides = [1, strides, strides, 1]
    else:  # NCHW
        ksize = [1, 1, pool_size, pool_size]
        strides = [1, 1, strides, strides]
    
    # 最大池化操作：每个2x2区域选择最大值，实现特征降维，保留主要特征
    return tf.nn.max_pool(x, ksize=ksize, strides=strides, padding=padding, data_format=data_format)


# define placeholder for inputs to network
# 输入层：MNIST图像为28x28=784像素，None表示批量大小可变
xs = tf.placeholder(tf.float32, [None, 784]) / 255.     # 输入图像 [batch_size, 784]，归一化处理
ys = tf.placeholder(tf.float32, [None, 10])             # 标签 [batch_size, 10]，10个类别(0-9)
keep_prob = tf.placeholder(tf.float32)                  # Dropout保留率
# 将一维向量重塑为4D张量 [batch, height, width, channels]，便于卷积操作
x_image = tf.reshape(xs, [-1, 28, 28, 1])        


# 第一个卷积层：提取基础特征（边缘、纹理等）
# 定义第一个卷积层的权重变量，卷积核大小为 7x7，输入通道数为 1，输出通道数为 32
# 7x7卷积核捕获更大范围的特征，32个特征图提取多种不同特征
W_conv1 = weight_variable([7, 7, 1, 32])
# 定义第一个卷积层的偏置变量，输出通道数为 32
b_conv1 = bias_variable([32])
# 执行第一个卷积操作 + ReLU激活：提取非线性特征
h_conv1 = tf.nn.relu(conv2d(x_image, W_conv1) + b_conv1)
# 执行第一个最大池化操作：降低空间维度，增强特征不变性
h_pool1 = max_pool_2x2(h_conv1)
# 输出尺寸：[batch, 14, 14, 32] (池化后尺寸减半，特征图数量32)


# 第二个卷积层：提取更复杂特征
# 定义第二个卷积层的权重变量，卷积核大小为 5x5，输入通道数为 32，输出通道数为 64
# 5x5卷积核更精细地提取特征，64个特征图进一步丰富特征表示
W_conv2 = weight_variable([5, 5, 32, 64])
# 定义第二个卷积层的偏置变量，输出通道数为 64
b_conv2 = bias_variable([64])
# 执行第二个卷积操作 + ReLU激活
h_conv2 = tf.nn.relu(conv2d(h_pool1, W_conv2) + b_conv2)
# 执行第二个最大池化操作
h_pool2 = max_pool_2x2(h_conv2)
# 输出尺寸：[batch, 7, 7, 64] (再次池化后尺寸减半，特征图数量64)


# 全连接层 1：整合卷积层提取的特征
# 定义全连接层1的权重（W_fc1），维度是 [7*7*64, 1024]：
# 输入是前一层池化输出展平后的长度（7x7x64=3136），输出是1024个神经元
W_fc1 = weight_variable([7*7*64, 1024])

# 定义全连接层1的偏置（b_fc1），大小为1024，对应输出维度
b_fc1 = bias_variable([1024])

# 将上一层池化层的输出展平成一维向量，-1 表示自动计算 batch size
h_pool2_flat = tf.reshape(h_pool2, [-1, 7*7*64])

# 全连接计算 + ReLU激活函数：学习特征之间的复杂关系
# matmul 矩阵乘法，得到的是一个 [batch_size, 1024] 的激活输出
h_fc1 = tf.nn.relu(tf.matmul(h_pool2_flat, W_fc1) + b_fc1)

# 应用 Dropout 防止过拟合，keep_prob 是保留节点的概率（在 feed_dict 中提供）
# 训练时随机"关闭"30%的神经元，测试时保留所有神经元
h_fc1_drop = tf.nn.dropout(h_fc1, keep_prob)


# 全连接层 2：输出层，进行分类预测
## fc2 layer ##
W_fc2 = weight_variable([1024, 10])  # 权重矩阵：输入1024维→输出10维(对应10个类别)
b_fc2 = bias_variable([10])
# 线性变换 + softmax激活：将输出转换为10个类别的概率分布
prediction = tf.nn.softmax(tf.matmul(h_fc1_drop, W_fc2) + b_fc2)


# 损失函数：交叉熵，衡量预测分布与真实分布的差异
cross_entropy = tf.reduce_mean(
    -tf.reduce_sum(ys * tf.log(prediction), reduction_indices=[1])
)
# 创建优化器 - Adam算法优化损失函数
# Adam优化器结合了AdaGrad和RMSProp的优点，自适应调整学习率
train_step = tf.train.AdamOptimizer(learning_rate).minimize(cross_entropy)


# 创建TensorFlow会话 - 执行计算图的上下文环境
with tf.Session() as sess:
    # 初始化所有全局变量（权重和偏置）
    init = tf.global_variables_initializer()
    sess.run(init)

    # 模型训练循环
    for i in range(max_epoch):
        # 获取下一个训练批次（小批量随机梯度下降）
        batch_xs, batch_ys = mnist.train.next_batch(100)

        # 执行训练步骤（前向传播 + 反向传播 + 参数更新）
        sess.run(train_step, feed_dict={xs: batch_xs, ys: batch_ys, keep_prob: keep_prob_rate})

        # 每100次迭代评估一次模型性能
        if i % 100 == 0:
            # 计算模型在测试集前1000个样本上的准确率
            acc = compute_accuracy(mnist.test.images[:1000], mnist.test.labels[:1000])
            # 显示当前训练进度和准确率
            print(f"迭代 {i}/{max_epoch}, 测试准确率: {acc:.4f}")<|MERGE_RESOLUTION|>--- conflicted
+++ resolved
@@ -120,15 +120,10 @@
     # conv = tf.layers.batch_normalization(conv, training=is_training)
     
     return conv
-<<<<<<< HEAD
-  # 输入的 4D 张量（通常是 [batch, height, width, channels]）   
-def max_pool_2x2(x: tf.Tensor, 
-  # 池化窗口的大小（默认 2x2）
-=======
 
 
 def max_pool_2x2(x: tf.Tensor,
->>>>>>> 132132f2
+                 
     pool_size: int = 2,
   # 池化操作的步幅（默认 2，即窗口不重叠）
     strides: int = 2,
