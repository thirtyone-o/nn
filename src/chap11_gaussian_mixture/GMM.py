--- conflicted
+++ resolved
@@ -324,13 +324,8 @@
     plt.ylabel("特征2", fontsize=10)      # 设置y轴标签及字体大小
     plt.grid(True, linestyle='--', alpha=0.5) # 添加网格线：
     
-<<<<<<< HEAD
+
     plt.tight_layout()                                  # 自动调整子图参数，确保图形元素不重叠
     plt.savefig('gmm_clustering_results.png', dpi=300)  # 保存高分辨率（300 DPI）的GMM聚类结果图像
     plt.show()                                          # 显示绘制的图形窗口
-=======
-    plt.tight_layout()
-    plt.savefig('gmm_clustering_results.png', dpi=300)# 保存图形为 PNG 文件，分辨率为 300 DPI
-    plt.show()
->>>>>>> b1a2ccbc
     print("程序执行完毕")